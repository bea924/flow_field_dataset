<<<<<<< HEAD
[project]
name = "cooldata"
version = "0.1.7"
description = "CoolData: An electronics cooling dataset"
readme = "README.md"
requires-python = "~=3.11"
dependencies = [
    "huggingface-hub>=0.27.1",
    "ipykernel>=6.29.5",
    "pandas>=2.2.3",
    "pyarrow>=20.0.0",
    "lightning>=2.5.1.post0",
    "pyvista[all]>=0.44.2",
    "tensorboard>=2.19.0",
    "tensordict>=0.5.0",
    "torch>=2.3.0",
    "torchvision>=0.19.0",
    "tqdm>=4.67.1",
]

[build-system]
requires = ["hatchling"]
build-backend = "hatchling.build"

[tool.hatch.build.targets.sdist]
packages = ["cooldata"]
include = [
  "cooldata/*.py",
]
[tool.hatch.build.targets.wheel]
packages = ["cooldata"]
include = [
  "cooldata/*.py",
]

[[tool.uv.index]]
name = "testpypi"
url = "https://test.pypi.org/simple/"
publish-url = "https://test.pypi.org/legacy/"
explicit = true
=======
[tool.poetry]
name = "flow-field-dataset"
version = "0.1.0"
description = ""
authors = ["Eya Chouaib, Firas Drass, Jana Huhne, Ole Petersen, Beatrice Picco, Daniel Schenk"]
readme = "README.md"

[tool.poetry.dependencies]
python = "^3.11"
torch = "2.4.1"
h5py = "^3.12.1"
pyvista = {extras = ["jupyter"], version = "^0.44.2"}
trame = "^3.7.6"
tensordict = "^0.5.0"


[tool.poetry.group.dev.dependencies]
ipykernel = "^6.29.5"

[build-system]
requires = ["poetry-core"]
build-backend = "poetry.core.masonry.api"
>>>>>>> 3014ebd9
<|MERGE_RESOLUTION|>--- conflicted
+++ resolved
@@ -1,9 +1,9 @@
-<<<<<<< HEAD
 [project]
 name = "cooldata"
 version = "0.1.7"
 description = "CoolData: An electronics cooling dataset"
 readme = "README.md"
+authors = ["Eya Chouaib, Firas Drass, Jana Huhne, Ole Petersen, Beatrice Picco, Daniel Schenk"]
 requires-python = "~=3.11"
 dependencies = [
     "huggingface-hub>=0.27.1",
@@ -38,28 +38,4 @@
 name = "testpypi"
 url = "https://test.pypi.org/simple/"
 publish-url = "https://test.pypi.org/legacy/"
-explicit = true
-=======
-[tool.poetry]
-name = "flow-field-dataset"
-version = "0.1.0"
-description = ""
-authors = ["Eya Chouaib, Firas Drass, Jana Huhne, Ole Petersen, Beatrice Picco, Daniel Schenk"]
-readme = "README.md"
-
-[tool.poetry.dependencies]
-python = "^3.11"
-torch = "2.4.1"
-h5py = "^3.12.1"
-pyvista = {extras = ["jupyter"], version = "^0.44.2"}
-trame = "^3.7.6"
-tensordict = "^0.5.0"
-
-
-[tool.poetry.group.dev.dependencies]
-ipykernel = "^6.29.5"
-
-[build-system]
-requires = ["poetry-core"]
-build-backend = "poetry.core.masonry.api"
->>>>>>> 3014ebd9
+explicit = true